--- conflicted
+++ resolved
@@ -9,21 +9,12 @@
 
 # Custom start delays (in seconds)
 custom_delays = {
-<<<<<<< HEAD
-    "c010": 0,#10,
-    "c011": 0,#9,
-    "c012": 0,#6,
-    "c013": 0,
-    "c014": 0,#3,
-    "c015": 0,
-=======
     "c010": 8.715,
     "c011": 8.457,
     "c012": 5.879,
     "c013": 0,
     "c014": 5.042,
     "c015": 8.492,
->>>>>>> 90153560
 }
 
 # Target FPS
@@ -75,7 +66,6 @@
             else:
                 frame = cv2.resize(frame, (video_width, video_height))
 
-<<<<<<< HEAD
         # Draw frame number in red
         frame_number_text = f"Frame: {frame_indices[i]}"
         cv2.putText(frame, frame_number_text, (10, 30), cv2.FONT_HERSHEY_SIMPLEX, 0.7, (0, 0, 255), 2)
@@ -89,10 +79,6 @@
 
         cv2.putText(frame, case_text, (x_pos, y_pos), cv2.FONT_HERSHEY_SIMPLEX, 0.7, (255, 255, 0), 2)
 
-=======
-        # Draw frame number
-        cv2.putText(frame, f"Frame: {frame_indices[i]}", (10, 30), cv2.FONT_HERSHEY_SIMPLEX, 0.7, (0, 0, 255), 2)
->>>>>>> 90153560
         frames.append(frame)
 
         # Increment frame counter only if delay is over
